--- conflicted
+++ resolved
@@ -2,30 +2,18 @@
 
 exports[`metadata helper should compile 1`] = `
 "---
-<<<<<<< HEAD
-id: xyz
-title: xyx's title
-sidebar_label: xyx's title
-=======
 id: \\"xyz\\"
 title: \\"xyx's \\\\\\"quoted\\\\\\" title\\"
 sidebar_label: \\"\\"xyx's \\\\\\"quoted\\\\\\" title\\\\\\"\\"
->>>>>>> 9312ad46
 ---
 "
 `;
 
 exports[`metadata helper should escape strings that start with an @ 1`] = `
 "---
-<<<<<<< HEAD
-id: xyz
-title: '@scoped/package\\\\'s title'
-sidebar_label: '@scoped/package\\\\'s title'
-=======
 id: \\"xyz\\"
 title: \\"@scoped/package's \\\\\\"quoted\\\\\\" title\\"
 sidebar_label: \\"\\"@scoped/package's \\\\\\"quoted\\\\\\" title\\\\\\"\\"
->>>>>>> 9312ad46
 ---
 "
 `;