--- conflicted
+++ resolved
@@ -18,33 +18,18 @@
 }
 
 /**
-<<<<<<< HEAD
- * Enclose strings in quotes (and escape included quotes) if it's a Yaml indicator
-=======
  * Enclose strings in quotes (and escape included quotes) in case it's a Yaml indicator
->>>>>>> 9312ad46
  *
  * See https://github.com/tgreyuk/typedoc-plugin-markdown/issues/80 and
  * https://github.com/tgreyuk/typedoc-plugin-markdown/issues/86.
  */
-<<<<<<< HEAD
-function escapeYAMLStringIfNecessary(str: string = '') {
-  return str.charAt(0) === '@'
-    ? `'${str.replace(/([^\\])'/g, '$1\\\'')}'`
-    : str;
-=======
 function toYamlString(str: string = '') {
   return `"${str.replace(/([^\\])"/g, '$1\\"')}"`;
->>>>>>> 9312ad46
 }
 
 function getId(page: PageEvent) {
   const urlSplit = page.url.split('/');
-<<<<<<< HEAD
-  return escapeYAMLStringIfNecessary(urlSplit[urlSplit.length - 1].replace('.md', ''));
-=======
   return toYamlString(urlSplit[urlSplit.length - 1].replace('.md', ''));
->>>>>>> 9312ad46
 }
 
 function getLabel(page: PageEvent) {
@@ -56,11 +41,7 @@
   } else {
     label = getTitle(page);
   }
-<<<<<<< HEAD
-  return escapeYAMLStringIfNecessary(label);
-=======
   return toYamlString(label);
->>>>>>> 9312ad46
 }
 
 function getTitle(page: PageEvent) {
@@ -73,11 +54,7 @@
   } else {
     title = MarkdownPlugin.theme.navigationTitlesMap[page.url];
   }
-<<<<<<< HEAD
-  return escapeYAMLStringIfNecessary(title);
-=======
   return toYamlString(title);
->>>>>>> 9312ad46
 }
 
 function isVisible() {
