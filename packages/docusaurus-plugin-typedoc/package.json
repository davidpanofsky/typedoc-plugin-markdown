--- conflicted
+++ resolved
@@ -1,12 +1,7 @@
 {
   "name": "docusaurus-plugin-typedoc",
-<<<<<<< HEAD
-  "version": "0.0.3",
-  "description": "A Docusaurus v2 plugin to build api documentation with TypeDoc.",
-=======
   "version": "0.1.0",
   "description": "A Docusaurus v2 plugin to build API documentation with TypeDoc.",
->>>>>>> 8ee10195
   "main": "dist/index.js",
   "files": [
     "dist/"
