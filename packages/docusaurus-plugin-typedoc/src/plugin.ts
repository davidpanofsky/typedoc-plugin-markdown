import * as path from 'path';

import { LoadContext } from '@docusaurus/types';
import { Application, TSConfigReader, TypeDocReader } from 'typedoc';

import { DocusaurusFrontMatterComponent } from './front-matter';
import { writeSidebar } from './sidebar';
import DocusaurusTheme from './theme/theme';
import { PluginOptions } from './types';

const DEFAULT_PLUGIN_OPTIONS: PluginOptions = {
<<<<<<< HEAD
=======
  id: 'default',
  inputFiles: ['../src/'],
>>>>>>> 1ddfe59f
  docsRoot: 'docs',
  out: 'api',
  sidebar: {
    fullNames: false,
    sidebarFile: 'typedoc-sidebar.js',
    globalsLabel: 'Index',
    readmeLabel: 'Readme',
  },
  globalsTitle: undefined,
  readmeTitle: undefined,
};

const apps: string[] = [];

export default async function pluginDocusaurus(
  context: LoadContext,
  opts: Partial<PluginOptions>,
) {
  const { siteDir } = context;

  /**
   * Configure options
   */
  const options = {
    ...DEFAULT_PLUGIN_OPTIONS,
    ...opts,
    ...(opts.sidebar && {
      sidebar: {
        ...DEFAULT_PLUGIN_OPTIONS.sidebar,
        ...opts.sidebar,
      },
    }),
  };

  // Initialize and build app
  if (!apps.includes(options.id)) {
    apps.push(options.id);
    const app = new Application();

    // TypeDoc options
    const typedocOptions = Object.keys(options).reduce((option, key) => {
      if (![...['id'], ...Object.keys(DEFAULT_PLUGIN_OPTIONS)].includes(key)) {
        option[key] = options[key];
      }
      return option;
    }, {});

    app.options.addReader(new TypeDocReader());
    app.options.addReader(new TSConfigReader());

    // bootstrap TypeDoc app
    app.bootstrap({
      // filtered TypeDoc options
      ...typedocOptions,
      // TypeDoc plugins
      plugin: [
        ...['typedoc-plugin-markdown'],
        ...(opts.plugin
          ? opts.plugin.filter((name) => name !== 'typedoc-plugin-markdown')
          : []),
      ],
      // add docusaurus theme
      theme: path.resolve(__dirname, 'theme'),
    });

    // add frontmatter component
    app.renderer.addComponent(
      'docusaurus-frontmatter',
      new DocusaurusFrontMatterComponent(app.renderer, options),
    );

    // return the generated reflections
    const project = app.convert();

    // if project is undefined typedoc has a problem - error logging will be supplied by typedoc.
    if (!project) {
      return;
    }

    // construct outputDirectory path
    const outputDirectory = path.resolve(
      siteDir,
      options.docsRoot,
      options.out,
    );

    // generate the static docs
    await app.generateDocs(project, outputDirectory);

    // write the sidebar (if applicable)
    if (options.sidebar) {
      const theme = app.renderer.getComponent('theme') as DocusaurusTheme;
      writeSidebar(
        options.disableOutputCheck || theme.isOutputDirectory(outputDirectory),
        siteDir,
        options.out,
        options.sidebar,
        theme.getNavigation(project),
      );
    }
  }

  // we need to generate the sidebar before any available lifecycle apis
  return {
    name: 'docusaurus-plugin-typedoc',
  };
}<|MERGE_RESOLUTION|>--- conflicted
+++ resolved
@@ -9,11 +9,7 @@
 import { PluginOptions } from './types';
 
 const DEFAULT_PLUGIN_OPTIONS: PluginOptions = {
-<<<<<<< HEAD
-=======
   id: 'default',
-  inputFiles: ['../src/'],
->>>>>>> 1ddfe59f
   docsRoot: 'docs',
   out: 'api',
   sidebar: {
