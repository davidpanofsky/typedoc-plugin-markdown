--- conflicted
+++ resolved
@@ -1,9 +1,5 @@
 export interface PluginOptions {
-<<<<<<< HEAD
-=======
   id: string;
-  inputFiles: string[];
->>>>>>> 1ddfe59f
   docsRoot: string;
   out: string;
   sidebar: SidebarOptions | null;
