--- conflicted
+++ resolved
@@ -13,14 +13,6 @@
   constructor(renderer: Renderer, basePath: string) {
     super(renderer, basePath);
     this.listenTo(renderer, PageEvent.END, this.onDocusaurusPageEnd, 1024);
-<<<<<<< HEAD
-    this.indexName = 'index';
-    renderer.addComponent('docusaurus-frontmatter', new DocsaurusFrontMatterComponent(renderer));
-  }
-
-  private onDocusaurusPageEnd(page: PageEvent) {
-    page.contents = page.contents.replace(/</g, '‹').replace(/>/g, '›');
-=======
   }
 
   private onDocusaurusPageEnd(page: PageEvent) {
@@ -31,6 +23,5 @@
 
   get entryFile() {
     return 'index.md';
->>>>>>> 8ee10195
   }
 }