export function escape(str: string) {
  return str
<<<<<<< HEAD
    .replace(/\>/g, '\\>')
=======
    .replace(/>/g, '\\>')
>>>>>>> 1ddfe59f
    .replace(/_/g, '\\_')
    .replace(/`/g, '\\`')
    .replace(/\|/g, '\\|');
}<|MERGE_RESOLUTION|>--- conflicted
+++ resolved
@@ -1,10 +1,6 @@
 export function escape(str: string) {
   return str
-<<<<<<< HEAD
-    .replace(/\>/g, '\\>')
-=======
     .replace(/>/g, '\\>')
->>>>>>> 1ddfe59f
     .replace(/_/g, '\\_')
     .replace(/`/g, '\\`')
     .replace(/\|/g, '\\|');
