--- conflicted
+++ resolved
@@ -40,11 +40,7 @@
     "typedoc"
   ],
   "peerDependencies": {
-<<<<<<< HEAD
     "typedoc": ">=0.20.0"
-=======
-    "typedoc": ">=0.19.0 < 0.20.0"
->>>>>>> 1ddfe59f
   },
   "dependencies": {
     "handlebars": "^4.7.6"
