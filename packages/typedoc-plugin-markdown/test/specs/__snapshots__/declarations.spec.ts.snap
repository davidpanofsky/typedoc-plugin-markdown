--- conflicted
+++ resolved
@@ -14,13 +14,8 @@
 "
 `;
 
-<<<<<<< HEAD
-exports[`Declarations: should compile any function type 1`] = `
-"Ƭ  **AnyFunctionType**\\\\<A>: (...input: any[]) => A
-=======
 exports[`Reflections: should compile any function type 1`] = `
 "Ƭ  **AnyFunctionType**<A\\\\>: (...input: any[]) => A
->>>>>>> 1ddfe59f
 
 [partial: member.sources]
 
